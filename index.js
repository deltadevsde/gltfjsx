--- conflicted
+++ resolved
@@ -10,12 +10,8 @@
   .option('animation', { alias: 'a', describe: 'Extracts animation clips', type: 'boolean' })
   .option('compress', { alias: 'c', default: true, describe: 'Removes names and empty groups', type: 'boolean' })
   .option('precision', { alias: 'p', default: 2, describe: 'Number of fractional digits', type: 'number' })
-<<<<<<< HEAD
   .option('binary', { alias: 'b', describe: 'Draco path', default: undefined, type: 'string' })
-=======
-  .option('binary', { alias: 'b', describe: 'Draco path', default: '/draco-gltf/', type: 'string' })
   .option('root', { alias: 'r', describe: 'Sets directory from which .gltf file is served', type: 'string' })
->>>>>>> c14e5f44
   .usage('npx gltfjsx model.gltf [Model.js] [options]')
   .help().argv
 
