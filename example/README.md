--- conflicted
+++ resolved
@@ -1,13 +1,8 @@
-<<<<<<< HEAD
-    yarn start
-
-=======
 ![](https://i.imgur.com/iCpf1PT.jpg)
     
     yarn
     yarn start
     
->>>>>>> 5a0344c3
 ## Attributions
 
 The GLTF used in this example was made by Matthijs De Rijk / [Mr. The Rich](https://sketchfab.com/MatthijsDeRijk)
